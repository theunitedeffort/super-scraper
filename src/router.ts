--- conflicted
+++ resolved
@@ -45,15 +45,11 @@
     const $ = await parseWithCheerio();
     const statusCode = response?.status() || null;
     log.info(`Status code: ${statusCode}`);
-<<<<<<< HEAD
-    if (statusCode >= 300) {
+    if (statusCode && statusCode >= 300) {
         log.debug('closing all browsers');
         await crawler.browserPool.closeAllBrowsers();
         log.debug('opening new page in new browser');
         await crawler.browserPool.newPageInNewBrowser();
-=======
-    if (statusCode && statusCode >= 300) {
->>>>>>> b6246c00
         throw new Error(`HTTPError: Response code ${statusCode}`);
     }
 
